--- conflicted
+++ resolved
@@ -109,13 +109,9 @@
         assert results['other']['top_image_url'] == "https://im.indiatimes.in/content/2022/Aug/flag_62f496a5df908.jpg"
         assert len(results['other']['authors']) == 1
 
-<<<<<<< HEAD
     def test_whitespace_removal(self):
         previous_min_content_length = content.MINIMUM_CONTENT_LENGTH
         content.MINIMUM_CONTENT_LENGTH = 10
-=======
-    def test_content_whitespace_removal(self):
->>>>>>> d91172b2
         url = "https://observador.vsports.pt/embd/75404/m/9812/obsrv/53a58b677b53143428e47d43d5887139?autostart=false"
         results = extract(url, include_other_metadata=True)
         # the point here is that it removes all pre and post whitespace - tons of junk
